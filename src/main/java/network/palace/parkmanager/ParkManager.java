package network.palace.parkmanager;

import com.google.common.collect.ImmutableList;
import lombok.Getter;
import lombok.Setter;
import network.palace.core.Core;
import network.palace.core.plugin.Plugin;
import network.palace.core.plugin.PluginInfo;
import network.palace.parkmanager.autograph.AutographManager;
import network.palace.parkmanager.blockchanger.BlockChanger;
import network.palace.parkmanager.commands.*;
import network.palace.parkmanager.dashboard.PacketListener;
import network.palace.parkmanager.designstation.DesignStation;
import network.palace.parkmanager.fastpasskiosk.FPKioskManager;
import network.palace.parkmanager.handlers.*;
import network.palace.parkmanager.hotels.HotelManager;
import network.palace.parkmanager.listeners.*;
import network.palace.parkmanager.queue.QueueManager;
import network.palace.parkmanager.queue.handlers.AbstractQueueRide;
import network.palace.parkmanager.queue.handlers.PluginRideQueue;
import network.palace.parkmanager.queue.tot.TowerManager;
import network.palace.parkmanager.resourcepack.PackManager;
import network.palace.parkmanager.shooter.MessageTimer;
import network.palace.parkmanager.shooter.Shooter;
import network.palace.parkmanager.shop.ShopManager;
import network.palace.parkmanager.shop.WardrobeManager;
import network.palace.parkmanager.show.schedule.ScheduleManager;
import network.palace.parkmanager.stitch.Stitch;
import network.palace.parkmanager.storage.StorageManager;
import network.palace.parkmanager.tsm.ToyStoryMania;
import network.palace.parkmanager.uso.mib.MenInBlack;
import network.palace.parkmanager.uso.rrr.RipRideRockit;
import network.palace.parkmanager.utils.*;
import network.palace.parkmanager.watch.WatchTask;
import network.palace.ridemanager.RideManager;
import org.bukkit.*;
import org.bukkit.block.Block;
import org.bukkit.configuration.file.YamlConfiguration;
import org.bukkit.entity.Minecart;
import org.bukkit.entity.Player;
import org.bukkit.event.Listener;
import org.bukkit.plugin.PluginManager;

import java.sql.Connection;
import java.sql.DriverManager;
import java.sql.PreparedStatement;
import java.sql.SQLException;
import java.util.*;

<<<<<<< HEAD
@PluginInfo(name = "ParkManager", version = "2.2.0", depend = {"Core", "ProtocolLib", "WorldEdit"})
=======
@PluginInfo(name = "ParkManager", version = "2.2.0", depend = {"Core", "ProtocolLib", "WorldEdit"}, softdepend = {"RideManager"})
>>>>>>> fa7e4db8
public class ParkManager extends Plugin implements Listener {
    public static ParkManager instance;
    private List<FoodLocation> foodLocations = new ArrayList<>();
    private HashMap<UUID, PlayerData> playerData = new HashMap<>();
    @Getter private Resort resort;
    @Getter private Stitch stitch;
    private List<Warp> warps = new ArrayList<>();
    private List<Ride> rides = new ArrayList<>();
    private List<Ride> attractions = new ArrayList<>();
    private List<Ride> meetandgreets = new ArrayList<>();
    @Getter @Setter private Location spawn;
    @Getter @Setter private Location hub;
    @Getter private PlayerJoinAndLeave playerJoinAndLeave;
    @Getter private boolean spawnOnJoin;
    @Getter private boolean crossServerInv;
    @Getter private boolean hotelServer;
    @Getter private boolean rideManager;
    @Getter private YamlConfiguration config = FileUtil.configurationYaml();
    @Getter private TeleportUtil teleportUtil;
    private List<String> joinMessages = config.getStringList("join-messages");
    private Map<UUID, String> userCache = new HashMap<>();
    @Getter private boolean ttcServer;
    @Getter private BlockChanger blockChanger;
    @Getter private PackManager packManager;
    @Getter private BandUtil bandUtil;
    @Getter private InventoryUtil inventoryUtil;
    @Getter private ShopManager shopManager;
    @Getter private HotelManager hotelManager;
    @Getter private QueueManager queueManager;
    @Getter private AutographManager autographManager;
    @Getter private StorageManager storageManager;
    @Getter private VisibilityUtil visibilityUtil;
    @Getter private Shooter shooter = null;
    @Getter private ScheduleManager scheduleManager;
    @Getter private WardrobeManager wardrobeManager;
    @Getter private FPKioskManager fpKioskManager;
    @Getter private ToyStoryMania toyStoryMania;
    @Getter private MenInBlack menInBlack;
    @Getter private RipRideRockit ripRideRockit;
    @Setter private String activityURL;
    @Setter private String activityUser;
    @Setter private String activityPassword;

    @Override
    protected void onPluginEnable() throws Exception {
        instance = this;
        resort = Resort.fromString(FileUtil.getResort());
        stitch = new Stitch();
        packManager = new PackManager();
        //universeEnergyRide = new UniverseEnergyRide();
        autographManager = new AutographManager();
        queueManager = new QueueManager();
        ttcServer = Core.getServerType().equalsIgnoreCase("ttc");
        bandUtil = new BandUtil();
        storageManager = new StorageManager();
        inventoryUtil = new InventoryUtil();
        visibilityUtil = new VisibilityUtil();
        teleportUtil = new TeleportUtil();
        blockChanger = new BlockChanger();
        wardrobeManager = new WardrobeManager();
        playerJoinAndLeave = new PlayerJoinAndLeave();
        rideManager = Bukkit.getPluginManager().getPlugin("RideManager") != null;
        registerListeners();
        registerCommands();
        Bukkit.getMessenger().registerOutgoingPluginChannel(this, "BungeeCord");
        FileUtil.setupConfig();
        /*
        try {
            blockChanger.initialize();
        } catch (FileNotFoundException ignored) {
            File file = FileUtil.blockchangerFile();
            try {
                file.createNewFile();
            } catch (IOException e) {
                e.printStackTrace();
            }
        }*/
        warps.clear();
        WarpUtil.refreshWarps();
        shopManager = new ShopManager();
        String sn = Core.getServerType();
        hotelServer = sn.equals("Resorts") || sn.equals("DCL");
        hotelManager = new HotelManager();
        setupFoodLocations();
        setupRides();
        fpKioskManager = new FPKioskManager();
        scheduleManager = new ScheduleManager();
        //enablePixelator();
        setActivityURL(config.getString("activity.url"));
        setActivityUser(config.getString("activity.user"));
        setActivityPassword(config.getString("activity.password"));
        try {
            hub = new Location(Bukkit.getWorld(config.getString("hub.world")), config.getDouble("hub.x"),
                    config.getDouble("hub.y"), config.getDouble("hub.z"), config.getInt("hub.yaw"), config.getInt("hub.pitch"));
        } catch (Exception e) {
            Core.logMessage("ParkManager", "Could not load Hub location!");
        }
        try {
            spawn = new Location(Bukkit.getWorld(config.getString("spawn.world")), config.getDouble("spawn.x"),
                    config.getDouble("spawn.y"), config.getDouble("spawn.z"), config.getInt("spawn.yaw"),
                    config.getInt("spawn.pitch"));
        } catch (Exception e) {
            Core.logMessage("ParkManager", "Could not load Spawn location!");
        }
        spawnOnJoin = getConfig().getBoolean("spawn-on-join");
        crossServerInv = getConfig().getBoolean("transfer-inventories");
        packManager.initialize();
        DesignStation.initialize();
        long curr = System.currentTimeMillis();
        long time = (curr % 1000) / 50;
        Bukkit.getScheduler().runTaskTimer(this, new WatchTask(), time, 20L);
    }

    @Override
    protected void onPluginDisable() throws Exception {
        for (Player tp : Bukkit.getOnlinePlayers()) {
            tp.kickPlayer(Bukkit.getShutdownMessage());
        }
        hotelManager.serverStop();
        warps.clear();
        for (World world : Bukkit.getWorlds()) {
            world.getEntities().stream().filter(e -> e instanceof Minecart).forEach(org.bukkit.entity.Entity::remove);
        }
        //pixelator.rendererManager.disable();
    }

    public static ParkManager getInstance() {
        return instance;
    }

    public List<FoodLocation> getFoodLocations() {
        return ImmutableList.copyOf(foodLocations);
    }

    public List<String> getJoinMessages() {
        return ImmutableList.copyOf(joinMessages);
    }

    public HashMap<UUID, String> getUserCache() {
        return new HashMap<>(userCache);
    }

    public List<Warp> getWarps() {
        return ImmutableList.copyOf(warps);
    }

    public void clearWarps() {
        warps.clear();
    }

    public PlayerData getPlayerData(UUID uuid) {
        return playerData.get(uuid);
    }

    public void setupFoodLocations() {
        foodLocations.clear();
        YamlConfiguration config = FileUtil.menuYaml();
        List<String> locations = config.getStringList("food-names");
        for (String location : locations) {
            String name = config.getString("food." + location + ".name");
            String warp = config.getString("food." + location + ".warp");
            int type = config.getInt("food." + location + ".type");
            byte data;
            if (config.contains("food." + location + ".data")) {
                data = (byte) config.getInt("food." + location + ".data");
            } else {
                data = 0;
            }
            FoodLocation loc = new FoodLocation(name, warp, type, data);
            foodLocations.add(loc);
        }
    }

    public void removeRides() {
        getRides().stream().filter(r -> r.getQueue() != null).forEach(r -> {
            r.getQueue().ejectQueue();
            if (r.getQueue() instanceof PluginRideQueue) {
                PluginRideQueue queue = (PluginRideQueue) r.getQueue();
                queue.getRide().despawn();
                RideManager.getMovementUtil().removeRide(queue.getRide());
            }
        });
        rides.clear();
        attractions.clear();
    }

    public void setupRides() {
        removeRides();
        YamlConfiguration config = FileUtil.menuYaml();
        List<String> locations = config.getStringList("ride-names");
        for (String s : locations) {
            String name = config.getString("ride." + s + ".name");
            String warp = config.getString("ride." + s + ".warp");
            int type = config.getInt("ride." + s + ".type");
            byte data;
            if (config.contains("ride." + s + ".data")) {
                data = (byte) config.getInt("ride." + s + ".data");
            } else {
                data = 0;
            }
            RideCategory category = RideCategory.fromString(config.getString("ride." + s + ".category"));
            AbstractQueueRide queue = null;
            if (config.getBoolean("ride." + s + ".has-queue")) {
                queue = queueManager.createQueue(s, config);
            }
            String otype = config.getString("ride." + s + ".otype");
            if (otype.equalsIgnoreCase("ride")) {
                Ride ride = new Ride(name, warp, type, data, category, queue, s, config.getBoolean("ride." + s + ".has-item"));
                rides.add(ride);
            } else if (otype.equalsIgnoreCase("attraction")) {
                Ride attraction = new Ride(name, warp, type, data, category, queue, s, config.getBoolean("ride." + s + ".has-item"));
                attractions.add(attraction);
            } else if (otype.equalsIgnoreCase("meetandgreet")) {
                queue.toggleFreeze();
                Ride meetandgreet = new Ride(name, warp, type, data, RideCategory.SLOW, queue, s, true);
                meetandgreets.add(meetandgreet);
            }
        }
    }

    public Ride getRide(String name) {
        for (Ride ride : getRides()) {
            if (ChatColor.stripColor(ChatColor.translateAlternateColorCodes('&', ride.getDisplayName())).equals(name)) {
                return ride;
            }
        }
        return null;
    }

    public List<Ride> getRides() {
        return ImmutableList.copyOf(rides);
    }

    public List<Ride> getAttractions() {
        return ImmutableList.copyOf(attractions);
    }

    public List<Ride> getMeetAndGreets() {
        return ImmutableList.copyOf(meetandgreets);
    }

    public Ride getAttraction(String name) {
        for (Ride ride : new ArrayList<>(attractions)) {
            if (ChatColor.stripColor(ChatColor.translateAlternateColorCodes('&', ride.getDisplayName())).equals(name)) {
                return ride;
            }
        }
        return null;
    }

    public Ride getMeetAndGreet(String name) {
        for (Ride ride : new ArrayList<>(meetandgreets)) {
            if (ChatColor.stripColor(ChatColor.translateAlternateColorCodes('&', ride.getDisplayName())).equals(name)) {
                return ride;
            }
        }
        return null;
    }

    public void removeWarp(Warp warp) {
        warps.remove(warp);
    }

    public void addWarp(Warp warp) {
        warps.add(warp);
    }

    public void logActivity(Player player, String activity, String description) {
        try (Connection connection = DriverManager.getConnection(activityURL, activityUser, activityPassword)) {
            PreparedStatement sql = connection.prepareStatement("INSERT INTO activity (uuid, action, description) VALUES (?,?,?)");
            sql.setString(1, player.getUniqueId().toString());
            sql.setString(2, activity);
            sql.setString(3, description);
            sql.execute();
        } catch (SQLException e) {
            e.printStackTrace();
        }
    }

    public boolean isSign(Location loc) {
        Block b = loc.getBlock();
        return b.getType().equals(Material.SIGN_POST) || b.getType().equals(Material.SIGN) ||
                b.getType().equals(Material.WALL_SIGN);
    }

    public boolean isResort(Resort r) {
        return resort.equals(r);
    }

    public void registerCommands() {
        registerCommand(new Commandautograph());
        registerCommand(new Commandb());
        registerCommand(new Commandback());
        registerCommand(new Commandbc());
        registerCommand(new Commandbuild());
        registerCommand(new Commandday());
        registerCommand(new Commanddelay());
        registerCommand(new Commandenderchest());
        registerCommand(new Commandfly());
        registerCommand(new Commandgive());
        registerCommand(new Commandhead());
        registerCommand(new Commandheal());
        registerCommand(new Commandhub());
        registerCommand(new Commandinvsee());
        registerCommand(new Commanditem());
        registerCommand(new Commandmagic());
        registerCommand(new Commandmc());
        registerCommand(new Commandmore());
        registerCommand(new Commandmsg());
        registerCommand(new Commandnearby());
        registerCommand(new Commandnight());
        registerCommand(new Commandnoon());
        registerCommand(new Commandnv());
        registerCommand(new Commandpack());
        registerCommand(new Commandptime());
        registerCommand(new Commandpweather());
        registerCommand(new Commandsethub());
        registerCommand(new Commandsetspawn());
        registerCommand(new Commandsign());
        registerCommand(new Commandsmite());
        registerCommand(new Commandspawn());
        registerCommand(new Commandtp());
        registerCommand(new Commandupdate());
        registerCommand(new CommandCosmetics());
        if (isResort(Resort.USO)) {
            registerCommand(new Commanduso());
        }
    }

    public void registerListeners() {
        PluginManager pm = getServer().getPluginManager();
        registerListener(this);
        registerListener(new BlockEdit());
        registerListener(new ChatListener());
        registerListener(new ChunkUnload());
        registerListener(new EntityDamage());
        registerListener(new FoodLevel());
        registerListener(new InventoryClick());
        registerListener(new InventoryOpen());
        registerListener(new PlayerCloseInventory());
        registerListener(new PlayerDropItem());
        registerListener(new PlayerGameModeChange());
        registerListener(new PlayerInteract());
        registerListener(playerJoinAndLeave);
        registerListener(queueManager);
        registerListener(new SignChange());
        registerListener(new PacketListener());
        registerListener(new ResourceListener());
        if (rideManager) {
            registerListener(new RideListener());
        }
        switch (resort) {
            case WDW: {
                if (Core.getServerType().equals("MK")) {
                    registerListener(stitch);
                }
                if (getConfig().getBoolean("shooter-enabled")) {
                    shooter = new Shooter(this);
                    registerListener(shooter);
                    MessageTimer.start();
                }
                if (Core.getServerType().equalsIgnoreCase("dhs")) {
                    registerListener(new TowerManager(Bukkit.getWorlds().get(0)));
                    toyStoryMania = new ToyStoryMania();
                    registerListener(toyStoryMania);
                }
                break;
            }
            case USO: {
                menInBlack = new MenInBlack();
                registerListener(menInBlack);
                ripRideRockit = new RipRideRockit();
                break;
            }
        }
    }

    public void addToUserCache(UUID uuid, String name) {
        userCache.put(uuid, name);
    }

    public void addPlayerData(PlayerData data) {
        playerData.put(data.getUniqueId(), data);
    }

    public void removePlayerData(UUID uuid) {
        playerData.remove(uuid);
    }
}<|MERGE_RESOLUTION|>--- conflicted
+++ resolved
@@ -47,11 +47,7 @@
 import java.sql.SQLException;
 import java.util.*;
 
-<<<<<<< HEAD
-@PluginInfo(name = "ParkManager", version = "2.2.0", depend = {"Core", "ProtocolLib", "WorldEdit"})
-=======
-@PluginInfo(name = "ParkManager", version = "2.2.0", depend = {"Core", "ProtocolLib", "WorldEdit"}, softdepend = {"RideManager"})
->>>>>>> fa7e4db8
+@PluginInfo(name = "ParkManager", version = "2.2.1", depend = {"Core", "ProtocolLib", "WorldEdit"}, softdepend = {"RideManager"})
 public class ParkManager extends Plugin implements Listener {
     public static ParkManager instance;
     private List<FoodLocation> foodLocations = new ArrayList<>();
