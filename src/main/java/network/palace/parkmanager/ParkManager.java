package network.palace.parkmanager;

import lombok.Getter;
import network.palace.core.Core;
import network.palace.core.plugin.Plugin;
import network.palace.core.plugin.PluginInfo;
import network.palace.parkmanager.attractions.AttractionManager;
import network.palace.parkmanager.autograph.AutographManager;
import network.palace.parkmanager.commands.*;
import network.palace.parkmanager.dashboard.PacketListener;
import network.palace.parkmanager.dashboard.packets.parks.PacketImAPark;
import network.palace.parkmanager.food.FoodManager;
import network.palace.parkmanager.fpkiosk.FastPassKioskManager;
import network.palace.parkmanager.handlers.Resort;
import network.palace.parkmanager.leaderboard.LeaderboardManager;
import network.palace.parkmanager.listeners.*;
import network.palace.parkmanager.magicband.MagicBandManager;
import network.palace.parkmanager.outline.OutlineManager;
import network.palace.parkmanager.packs.PackManager;
import network.palace.parkmanager.queues.QueueManager;
import network.palace.parkmanager.shop.ShopManager;
import network.palace.parkmanager.showschedule.ScheduleManager;
import network.palace.parkmanager.storage.StorageManager;
import network.palace.parkmanager.utils.*;
import network.palace.parkmanager.wardrobe.WardrobeManager;
import org.bukkit.Bukkit;
import org.bukkit.entity.Entity;
import org.bukkit.entity.Minecart;

<<<<<<< HEAD
import java.util.*;

@PluginInfo(name = "ParkManager", version = "2.9.0", depend = {"Core", "ProtocolLib", "WorldEdit"}, softdepend = {"RideManager", "ParkWarp"})
public class ParkManager extends Plugin implements Listener {
    public static ParkManager instance;
    private List<FoodLocation> foodLocations = new ArrayList<>();
    private HashMap<UUID, PlayerData> playerData = new HashMap<>();
    @Getter private Resort resort;
    private List<Ride> rides = new ArrayList<>();
    private List<Ride> attractions = new ArrayList<>();
    private List<Ride> meetandgreets = new ArrayList<>();
    @Getter @Setter private Location spawn;
    @Getter @Setter private Location hub;
    @Getter private PlayerJoinAndLeave playerJoinAndLeave;
    @Getter private boolean spawnOnJoin;
    @Getter private boolean crossServerInv;
    @Getter private boolean hotelServer;
    @Getter private boolean rideManager;
    @Getter private YamlConfiguration config = FileUtil.configurationYaml();
    @Getter private TeleportUtil teleportUtil;
    private List<String> joinMessages = config.getStringList("join-messages");
    private Map<UUID, String> userCache = new HashMap<>();
    @Getter private boolean ttcServer;
    @Getter private BlockChanger blockChanger;
    @Getter private PackManager packManager;
    @Getter private BandUtil bandUtil;
    @Getter private InventoryUtil inventoryUtil;
    @Getter private ShopManager shopManager;
    @Getter private HotelManager hotelManager;
    @Getter private QueueManager queueManager;
    @Getter private AutographManager autographManager;
    @Getter private StorageManager storageManager;
    @Getter private VisibilityUtil visibilityUtil;
    @Getter private Shooter shooter = null;
    @Getter private ScheduleManager scheduleManager;
    @Getter private WardrobeManager wardrobeManager;
    @Getter private FPKioskManager fpKioskManager;
    @Getter private ToyStoryMania toyStoryMania;
    @Getter private MenInBlack menInBlack;
    @Getter private RipRideRockit ripRideRockit;
    @Getter private OutlineManager outlineManager;
    @Getter private LeaderboardManager leaderboardManager;
    @Getter private static MuralUtil muralUtil;
=======
@PluginInfo(name = "ParkManager", version = "3.1.0", depend = {"Core", "ProtocolLib", "WorldEdit", "Cosmetics", "ParkWarp"}, softdepend = {"RideManager"})
public class ParkManager extends Plugin {
    @Getter private static ParkManager instance;
    @Getter private static AttractionManager attractionManager;
    @Getter private static AutographManager autographManager;
    @Getter private static BuildUtil buildUtil;
    @Getter private static ConfigUtil configUtil;
    @Getter private static DelayUtil delayUtil;
    @Getter private static FastPassKioskManager fastPassKioskManager;
    @Getter private static FileUtil fileUtil;
    @Getter private static FoodManager foodManager;
    @Getter private static InventoryUtil inventoryUtil;
    @Getter private static LeaderboardManager leaderboardManager;
    @Getter private static MagicBandManager magicBandManager;
    @Getter private static OutlineManager outlineManager;
    @Getter private static PackManager packManager;
    @Getter private static PlayerUtil playerUtil;
    @Getter private static QueueManager queueManager;
    @Getter private static RideCounterUtil rideCounterUtil;
    @Getter private static ScheduleManager scheduleManager;
    @Getter private static ShopManager shopManager;
    @Getter private static StorageManager storageManager;
    @Getter private static TeleportUtil teleportUtil;
    @Getter private static TimeUtil timeUtil;
    @Getter private static VisibilityUtil visibilityUtil;
    @Getter private static WardrobeManager wardrobeManager;
>>>>>>> f6313717

    @Override
    protected void onPluginEnable() throws Exception {
        instance = this;

        fileUtil = new FileUtil();

        attractionManager = new AttractionManager();
        autographManager = new AutographManager();
        buildUtil = new BuildUtil();
        configUtil = new ConfigUtil();
        delayUtil = new DelayUtil();
        fastPassKioskManager = new FastPassKioskManager();
        foodManager = new FoodManager();
        inventoryUtil = new InventoryUtil();
        leaderboardManager = new LeaderboardManager();
        magicBandManager = new MagicBandManager();
        outlineManager = new OutlineManager();
        packManager = new PackManager();
        playerUtil = new PlayerUtil();
        queueManager = new QueueManager();
        rideCounterUtil = new RideCounterUtil();
        scheduleManager = new ScheduleManager();
        shopManager = new ShopManager();
        storageManager = new StorageManager();
        teleportUtil = new TeleportUtil();
        timeUtil = new TimeUtil();
        visibilityUtil = new VisibilityUtil();
        wardrobeManager = new WardrobeManager();

        storageManager.initialize();

        registerListeners();
        registerCommands();
        Core.getDashboardConnection().send(new PacketImAPark());
    }

    @Override
    protected void onPluginDisable() throws Exception {
        Bukkit.getWorlds().forEach(world -> world.getEntities().stream().filter(e -> e instanceof Minecart).forEach(Entity::remove));
    }

    public void registerCommands() {
        registerCommand(new AddRideCounterCommand());
        registerCommand(new AttractionCommand());
        registerCommand(new AutographCommand());
        registerCommand(new BackCommand());
        registerCommand(new BroadcastCommand());
        registerCommand(new BroadcastGlobalCommand());
        registerCommand(new BuildCommand());
        registerCommand(new CosmeticsCommand());
        registerCommand(new DayCommand());
        registerCommand(new DelayCommand());
        registerCommand(new FlyCommand());
        registerCommand(new FoodCommand());
        registerCommand(new HealCommand());
        registerCommand(new InvSeeCommand());
        registerCommand(new ItemCommand());
        registerCommand(new KioskCommand());
        registerCommand(new LeaderboardCommand());
        registerCommand(new MoreCommand());
        registerCommand(new MsgCommand());
        registerCommand(new MuteChatCommand());
        registerCommand(new NightCommand());
        registerCommand(new NightVisionCommand());
        registerCommand(new NoonCommand());
        registerCommand(new OutfitCommand());
        registerCommand(new OutlineCommand());
        registerCommand(new PackCommand());
        registerCommand(new ParkConfigCommand());
        registerCommand(new PlayerTimeCommand());
        registerCommand(new PlayerWeatherCommand());
        registerCommand(new QueueCommand());
        registerCommand(new ShopCommand());
        registerCommand(new ShowScheduleCommand());
        registerCommand(new SignCommand());
        registerCommand(new SpawnCommand());
        registerCommand(new SpeedCommand());
        registerCommand(new TeleportCommand());
    }

    public void registerListeners() {
        registerListener(new BlockEdit());
        registerListener(new ChatListener());
        registerListener(new CommandListener());
        registerListener(new EntityDamage());
        registerListener(new FoodLevel());
        registerListener(new InventoryListener());
        registerListener(new PacketListener());
        registerListener(packManager);
        registerListener(new PlayerDropItem());
        registerListener(new PlayerGameModeChange());
        registerListener(new PlayerInteract());
        registerListener(new PlayerJoinAndLeave());
        registerListener(new PlayerTeleport());
        registerListener(new SignChange());
    }

    public static Resort getResort() {
        return configUtil.getResort();
    }
}<|MERGE_RESOLUTION|>--- conflicted
+++ resolved
@@ -27,51 +27,6 @@
 import org.bukkit.entity.Entity;
 import org.bukkit.entity.Minecart;
 
-<<<<<<< HEAD
-import java.util.*;
-
-@PluginInfo(name = "ParkManager", version = "2.9.0", depend = {"Core", "ProtocolLib", "WorldEdit"}, softdepend = {"RideManager", "ParkWarp"})
-public class ParkManager extends Plugin implements Listener {
-    public static ParkManager instance;
-    private List<FoodLocation> foodLocations = new ArrayList<>();
-    private HashMap<UUID, PlayerData> playerData = new HashMap<>();
-    @Getter private Resort resort;
-    private List<Ride> rides = new ArrayList<>();
-    private List<Ride> attractions = new ArrayList<>();
-    private List<Ride> meetandgreets = new ArrayList<>();
-    @Getter @Setter private Location spawn;
-    @Getter @Setter private Location hub;
-    @Getter private PlayerJoinAndLeave playerJoinAndLeave;
-    @Getter private boolean spawnOnJoin;
-    @Getter private boolean crossServerInv;
-    @Getter private boolean hotelServer;
-    @Getter private boolean rideManager;
-    @Getter private YamlConfiguration config = FileUtil.configurationYaml();
-    @Getter private TeleportUtil teleportUtil;
-    private List<String> joinMessages = config.getStringList("join-messages");
-    private Map<UUID, String> userCache = new HashMap<>();
-    @Getter private boolean ttcServer;
-    @Getter private BlockChanger blockChanger;
-    @Getter private PackManager packManager;
-    @Getter private BandUtil bandUtil;
-    @Getter private InventoryUtil inventoryUtil;
-    @Getter private ShopManager shopManager;
-    @Getter private HotelManager hotelManager;
-    @Getter private QueueManager queueManager;
-    @Getter private AutographManager autographManager;
-    @Getter private StorageManager storageManager;
-    @Getter private VisibilityUtil visibilityUtil;
-    @Getter private Shooter shooter = null;
-    @Getter private ScheduleManager scheduleManager;
-    @Getter private WardrobeManager wardrobeManager;
-    @Getter private FPKioskManager fpKioskManager;
-    @Getter private ToyStoryMania toyStoryMania;
-    @Getter private MenInBlack menInBlack;
-    @Getter private RipRideRockit ripRideRockit;
-    @Getter private OutlineManager outlineManager;
-    @Getter private LeaderboardManager leaderboardManager;
-    @Getter private static MuralUtil muralUtil;
-=======
 @PluginInfo(name = "ParkManager", version = "3.1.0", depend = {"Core", "ProtocolLib", "WorldEdit", "Cosmetics", "ParkWarp"}, softdepend = {"RideManager"})
 public class ParkManager extends Plugin {
     @Getter private static ParkManager instance;
@@ -98,7 +53,6 @@
     @Getter private static TimeUtil timeUtil;
     @Getter private static VisibilityUtil visibilityUtil;
     @Getter private static WardrobeManager wardrobeManager;
->>>>>>> f6313717
 
     @Override
     protected void onPluginEnable() throws Exception {
