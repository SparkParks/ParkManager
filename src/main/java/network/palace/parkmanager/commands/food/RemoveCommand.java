package network.palace.parkmanager.commands.food;

import network.palace.core.command.CommandException;
import network.palace.core.command.CommandMeta;
import network.palace.core.command.CoreCommand;
import network.palace.core.player.CPlayer;
import network.palace.parkmanager.ParkManager;
import network.palace.parkmanager.food.FoodLocation;
import network.palace.parkmanager.handlers.Park;
import org.bukkit.ChatColor;

@CommandMeta(description = "Remove an existing food location")
public class RemoveCommand extends CoreCommand {

    public RemoveCommand() {
        super("remove");
    }

    @Override
    protected void handleCommand(CPlayer player, String[] args) throws CommandException {
        if (args.length < 1) {
            player.sendMessage(ChatColor.RED + "/food remove [id]");
            player.sendMessage(ChatColor.RED + "" + ChatColor.ITALIC + "Get the food location id from /food list!");
            return;
        }
<<<<<<< HEAD
        Park park = ParkManager.getParkUtil().getPark(player.getLocation());
        if (park == null) {
            player.sendMessage(ChatColor.RED + "You must be inside a park when running this command!");
            return;
        }
        if (!MiscUtil.checkIfInt(args[0])) {
            player.sendMessage(ChatColor.RED + args[0] + " is not an integer!");
            return;
        }
        int id = Integer.parseInt(args[0]);
        FoodLocation food = ParkManager.getFoodManager().getFoodLocation(id, park.getId());
=======
        FoodLocation food = ParkManager.getFoodManager().getFoodLocation(args[0]);
>>>>>>> 0ef5a609
        if (food == null) {
            player.sendMessage(ChatColor.RED + "Could not find a food location by id " + args[0] + "!");
            return;
        }
<<<<<<< HEAD
        if (ParkManager.getFoodManager().removeFoodLocation(id, park.getId())) {
=======
        if (ParkManager.getFoodManager().removeFoodLocation(args[0])) {
>>>>>>> 0ef5a609
            player.sendMessage(ChatColor.GREEN + "Successfully removed " + food.getName() + "!");
        } else {
            player.sendMessage(ChatColor.RED + "There was an error removing " + food.getName() + "!");
        }
    }
}<|MERGE_RESOLUTION|>--- conflicted
+++ resolved
@@ -23,30 +23,17 @@
             player.sendMessage(ChatColor.RED + "" + ChatColor.ITALIC + "Get the food location id from /food list!");
             return;
         }
-<<<<<<< HEAD
         Park park = ParkManager.getParkUtil().getPark(player.getLocation());
         if (park == null) {
             player.sendMessage(ChatColor.RED + "You must be inside a park when running this command!");
             return;
         }
-        if (!MiscUtil.checkIfInt(args[0])) {
-            player.sendMessage(ChatColor.RED + args[0] + " is not an integer!");
-            return;
-        }
-        int id = Integer.parseInt(args[0]);
-        FoodLocation food = ParkManager.getFoodManager().getFoodLocation(id, park.getId());
-=======
-        FoodLocation food = ParkManager.getFoodManager().getFoodLocation(args[0]);
->>>>>>> 0ef5a609
+        FoodLocation food = ParkManager.getFoodManager().getFoodLocation(args[0], park.getId());
         if (food == null) {
             player.sendMessage(ChatColor.RED + "Could not find a food location by id " + args[0] + "!");
             return;
         }
-<<<<<<< HEAD
-        if (ParkManager.getFoodManager().removeFoodLocation(id, park.getId())) {
-=======
-        if (ParkManager.getFoodManager().removeFoodLocation(args[0])) {
->>>>>>> 0ef5a609
+        if (ParkManager.getFoodManager().removeFoodLocation(args[0], park.getId())) {
             player.sendMessage(ChatColor.GREEN + "Successfully removed " + food.getName() + "!");
         } else {
             player.sendMessage(ChatColor.RED + "There was an error removing " + food.getName() + "!");
