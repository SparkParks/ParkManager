--- conflicted
+++ resolved
@@ -44,25 +44,20 @@
                 JsonArray array = element.getAsJsonArray();
                 for (JsonElement entry : array) {
                     JsonObject object = entry.getAsJsonObject();
-<<<<<<< HEAD
+                    String id;
+                    if (object.has("id")) {
+                        id = object.get("id").getAsString();
+                    } else {
+                        id = object.get("warp").getAsString().toLowerCase();
+                    }
                     ParkType park;
                     if (!object.has("park")) {
                         park = ParkType.MK;
                     } else {
                         park = ParkType.fromString(object.get("park").getAsString());
                     }
-                    foodLocations.add(new FoodLocation(nextId++, park, object.get("name").getAsString(),
+                    foodLocations.add(new FoodLocation(id, park, object.get("name").getAsString(),
                             object.get("warp").getAsString(), ItemUtil.getItemFromJsonNew(object.get("item").getAsJsonObject().toString())));
-=======
-                    String id;
-                    if (object.has("id")) {
-                        id = object.get("id").getAsString();
-                    } else {
-                        id = object.get("warp").getAsString().toLowerCase();
-                    }
-                    foodLocations.add(new FoodLocation(id, object.get("name").getAsString(), object.get("warp").getAsString(),
-                            ItemUtil.getItemFromJsonNew(object.get("item").getAsJsonObject().toString())));
->>>>>>> 0ef5a609
                 }
             }
             saveToFile();
@@ -77,19 +72,9 @@
         return foodLocations.stream().filter(food -> food.getPark().equals(park)).collect(Collectors.toList());
     }
 
-<<<<<<< HEAD
-    public int getNextId() {
-        return nextId++;
-    }
-
-    public FoodLocation getFoodLocation(int id, ParkType park) {
+    public FoodLocation getFoodLocation(String id, ParkType park) {
         for (FoodLocation food : getFoodLocations(park)) {
-            if (food.getId() == id) {
-=======
-    public FoodLocation getFoodLocation(String id) {
-        for (FoodLocation food : getFoodLocations()) {
             if (food.getId().equals(id)) {
->>>>>>> 0ef5a609
                 return food;
             }
         }
@@ -101,13 +86,8 @@
         saveToFile();
     }
 
-<<<<<<< HEAD
-    public boolean removeFoodLocation(int id, ParkType park) {
+    public boolean removeFoodLocation(String id, ParkType park) {
         FoodLocation food = getFoodLocation(id, park);
-=======
-    public boolean removeFoodLocation(String id) {
-        FoodLocation food = getFoodLocation(id);
->>>>>>> 0ef5a609
         if (food == null) return false;
         foodLocations.remove(food);
         saveToFile();
