--- conflicted
+++ resolved
@@ -26,190 +26,6 @@
             return;
         }
         Action action = event.getAction();
-<<<<<<< HEAD
-        Rank rank = Core.getPlayerManager().getPlayer(cp.getUniqueId()).getRank();
-        if (action.equals(Action.PHYSICAL)) {
-            if (dl && rank.getRankId() < Rank.SPECIALGUEST.getRankId()) {
-                event.setCancelled(true);
-            }
-            return;
-        }
-        final ItemStack hand = cp.getInventory().getItemInMainHand();
-        if (hand.getType().equals(Material.WRITTEN_BOOK)) {
-            BookMeta meta = (BookMeta) hand.getItemMeta();
-            if (meta.getTitle().startsWith(AutographManager.BOOK_TITLE)) {
-                event.setCancelled(true);
-                List<Signature> autographs = data.getAutographs();
-                ParkManager.getInstance().getAutographManager().openMenu(cp, autographs, player.isSneaking());
-                return;
-            }
-        }
-        if (isArmor(hand)) {
-            if (!BlockEdit.isInBuildMode(cp.getUniqueId())) {
-                event.setCancelled(true);
-                cp.getInventory().setItemInMainHand(hand);
-                ArmorType type = getArmorType(hand);
-                if (type == null) return;
-                PlayerInventory inv = cp.getInventory();
-                switch (type) {
-                    case HELMET:
-                        inv.setHelmet(inv.getHelmet());
-                        break;
-                    case CHESTPLATE:
-                        inv.setChestplate(inv.getChestplate());
-                        break;
-                    case LEGGINGS:
-                        inv.setLeggings(inv.getLeggings());
-                        break;
-                    case BOOTS:
-                        inv.setBoots(inv.getBoots());
-                        break;
-                }
-                return;
-            }
-        }
-        if (event.getClickedBlock() != null && event.getClickedBlock().getType().equals(Material.ANVIL) &&
-                cp.getRank().getRankId() < Rank.TRAINEE.getRankId()) {
-            event.setCancelled(true);
-            return;
-        }
-        if (action.name().toLowerCase().contains("block")) {
-            if (cp.getInventory().getItemInMainHand().getType().equals(Material.DIAMOND_AXE) &&
-                    rank.getRankId() >= Rank.MOD.getRankId()) {
-                if (action.equals(Action.LEFT_CLICK_BLOCK)) {
-                    event.setCancelled(true);
-                    ParkManager.getInstance().getBlockChanger().setSelection(0, player, event.getClickedBlock().getLocation());
-                } else {
-                    event.setCancelled(true);
-                    ParkManager.getInstance().getBlockChanger().setSelection(1, player, event.getClickedBlock().getLocation());
-                }
-                return;
-            }
-        }
-        if (action.equals(Action.RIGHT_CLICK_BLOCK) && !(dl && rank.getRankId() < Rank.SPECIALGUEST.getRankId())) {
-            Material type = event.getClickedBlock().getType();
-            if (type.equals(Material.SIGN) || type.equals(Material.SIGN_POST) || type.equals(Material.WALL_SIGN)) {
-                Sign s = (Sign) event.getClickedBlock().getState();
-                if (s.getLine(0).equals(disposal)) {
-                    cp.openInventory(Bukkit.createInventory(player, 36, ChatColor.BLUE + "Disposal"));
-                    return;
-                }
-                if (s.getLine(0).equalsIgnoreCase(mural)) {
-                    if (s.getLine(1).startsWith("Return")) {
-                        ParkManager.getMuralUtil().done(cp);
-                        return;
-                    } else {
-                        if (BlockEdit.isInBuildMode(player.getUniqueId())) {
-                            player.performCommand("build");
-                            Core.runTaskLater(() -> ParkManager.getMuralUtil().join(cp), 20L);
-                            return;
-                        }
-                        ParkManager.getMuralUtil().join(cp);
-                        return;
-                    }
-                }
-                if (s.getLine(0).equals(warp)) {
-                    Warp warp = ParkWarp.getInstance().getWarpUtil().findWarp(ChatColor.stripColor(s.getLine(1)));
-                    if (warp == null) {
-                        cp.sendMessage(ChatColor.RED + "That warp does not exist, sorry!");
-                        return;
-                    }
-                    if (!warp.getServer().equalsIgnoreCase(Core.getInstanceName())) {
-                        ParkWarp.getInstance().getWarpUtil().crossServerWarp(cp.getUniqueId(), warp.getName(), warp.getServer());
-                        return;
-                    }
-                    cp.teleport(warp.getLocation());
-                    cp.sendMessage(ChatColor.BLUE + "You have arrived at "
-                            + ChatColor.WHITE + "[" + ChatColor.GREEN + warp.getName()
-                            + ChatColor.WHITE + "]");
-                    return;
-                }
-                if (s.getLine(0).equals(rideLeaderboard)) {
-                    LeaderboardSign leaderboard = ParkManager.getInstance().getLeaderboardManager().getSign(s.getLocation());
-                    if (leaderboard == null) return;
-                    cp.sendMessage(ChatColor.AQUA + "Gathering leaderboard data...");
-                    Core.runTaskAsynchronously(() -> {
-                        String name = leaderboard.getRideName();
-                        List<String> messages = new ArrayList<>();
-                        for (Map.Entry<UUID, Integer> entry : leaderboard.getCachedMap().entrySet()) {
-                            UUID uuid = entry.getKey();
-                            String n;
-                            if (ParkManager.getInstance().getUserCache().containsKey(uuid)) {
-                                n = ParkManager.getInstance().getUserCache().get(uuid);
-                            } else {
-                                n = Core.getMongoHandler().uuidToUsername(uuid);
-                                ParkManager.getInstance().addToUserCache(uuid, n);
-                            }
-                            Rank r = Core.getMongoHandler().getRank(uuid);
-                            int count = entry.getValue();
-                            messages.add(ChatColor.BLUE + "" + count + ": " + r.getTagColor() + n);
-                        }
-                        LeaderboardManager.sortLeaderboardMessages(messages);
-                        cp.sendMessage(ChatColor.BLUE + "Ride Counter Leaderboard for " + ChatColor.GOLD + name + ":");
-                        messages.forEach(cp::sendMessage);
-                    });
-                    return;
-                }
-                if (s.getLine(0).equals(shop)) {
-                    String shop = ChatColor.stripColor(s.getLine(1));
-                    ParkManager.getInstance().getShopManager().openMenu(cp, shop);
-                    return;
-                }
-                if (s.getLine(0).equals(queue) || s.getLine(0).equals(fastpass) || s.getLine(0).equals(wait)) {
-                    ParkManager.getInstance().getQueueManager().handle(event);
-                    return;
-                }
-                if (s.getLine(0).equals(server)) {
-                    String server = s.getLine(2);
-                    Core.getPlayerManager().getPlayer(player).sendToServer(server);
-                    return;
-                }
-                if (Core.getInstanceName().contains("Epcot")) {
-                    if (s.getLine(0).equals(designStation)) {
-                        if (MiscUtil.checkIfInt(ChatColor.stripColor(s.getLine(1)))) {
-                            ParkManager.getInstance().getInventoryUtil().openInventory(player, InventoryType.DESIGNSTATION);
-                            return;
-                        }
-                        DesignStation.showStats(player);
-                        return;
-                    }
-                }
-                if (ParkManager.getInstance().isHotelServer()) {
-                    if (s.getLine(0).equals(hotel) || s.getLine(0).equals(suite)) {
-                        boolean suite = s.getLine(0).equals(PlayerInteract.suite);
-                        if (suite && rank.getRankId() < Rank.DWELLER.getRankId()) {
-                            cp.sendMessage(ChatColor.RED + "You must be a " + Rank.DWELLER.getFormattedName()
-                                    + ChatColor.RED + " or above to stay in a Suite!");
-                            return;
-                        }
-                        String roomName = ChatColor.stripColor(s.getLine(2)) + " #"
-                                + ChatColor.stripColor(s.getLine(1));
-                        HotelManager manager = ParkManager.getInstance().getHotelManager();
-                        HotelRoom room = manager.getRoom(roomName);
-                        if (room == null) {
-                            cp.sendMessage(ChatColor.RED + "That room is out of service right now, sorry!");
-                            return;
-                        }
-                        if (room.isOccupied() && room.getCurrentOccupant().equals(cp.getUniqueId())) {
-                            ParkManager.getInstance().getInventoryUtil().openSpecificHotelRoomCheckoutPage(player, room);
-                        } else if (room.isOccupied() && !(room.getCurrentOccupant().equals(cp.getUniqueId()))) {
-                            cp.sendMessage(ChatColor.RED + "This room is already occupied!");
-                        } else {
-                            boolean playerOwnsRooms = false;
-                            for (HotelRoom r : manager.getHotelRooms()) {
-                                if (r.isOccupied() && r.getCurrentOccupant().equals(cp.getUniqueId())) {
-                                    playerOwnsRooms = true;
-                                    break;
-                                }
-                            }
-                            if (playerOwnsRooms) {
-                                cp.sendMessage(ChatColor.RED + "You cannot book more than one room at a time! " +
-                                        "You need to wait for your current reservation to lapse or check out by " +
-                                        "right-clicking the booked room's sign.");
-                                return;
-                            }
-=======
->>>>>>> f6313717
 
         //Check sign clicks
         if (action.equals(Action.RIGHT_CLICK_BLOCK)) {
