package us.mcmagic.magicassistant;

import com.sk89q.worldguard.bukkit.WorldGuardPlugin;
import org.bukkit.Bukkit;
import org.bukkit.ChatColor;
import org.bukkit.Location;
import org.bukkit.World;
import org.bukkit.configuration.file.FileConfiguration;
import org.bukkit.configuration.file.YamlConfiguration;
import org.bukkit.entity.Arrow;
import org.bukkit.entity.Entity;
import org.bukkit.entity.Player;
import org.bukkit.event.Listener;
import org.bukkit.plugin.PluginManager;
import org.bukkit.plugin.java.JavaPlugin;
import us.mcmagic.magicassistant.autograph.AutographManager;
import us.mcmagic.magicassistant.blockchanger.BlockChanger;
import us.mcmagic.magicassistant.chairs.ArrowFactory;
import us.mcmagic.magicassistant.chairs.ChairListener;
import us.mcmagic.magicassistant.chairs.ChairManager;
import us.mcmagic.magicassistant.chairs.IArrowFactory;
import us.mcmagic.magicassistant.commands.*;
import us.mcmagic.magicassistant.designstation.DesignStation;
import us.mcmagic.magicassistant.handlers.*;
import us.mcmagic.magicassistant.hotels.HotelManager;
import us.mcmagic.magicassistant.listeners.*;
import us.mcmagic.magicassistant.parksounds.ParkSoundManager;
import us.mcmagic.magicassistant.queue.QueueManager;
import us.mcmagic.magicassistant.resourcepack.PackManager;
import us.mcmagic.magicassistant.ridemanager.Cart;
import us.mcmagic.magicassistant.ridemanager.RideManager;
import us.mcmagic.magicassistant.shooter.MessageTimer;
import us.mcmagic.magicassistant.shooter.Shooter;
import us.mcmagic.magicassistant.shop.ShopManager;
import us.mcmagic.magicassistant.show.ArmorStandManager;
import us.mcmagic.magicassistant.show.FountainManager;
import us.mcmagic.magicassistant.show.ticker.Ticker;
import us.mcmagic.magicassistant.stitch.Stitch;
import us.mcmagic.magicassistant.storage.StorageManager;
import us.mcmagic.magicassistant.uoe.UniverseEnergyRide;
import us.mcmagic.magicassistant.utils.*;
import us.mcmagic.magicassistant.watch.WatchTask;
import us.mcmagic.mcmagiccore.MCMagicCore;

import java.io.File;
import java.io.FileNotFoundException;
import java.io.IOException;
import java.util.*;

public class MagicAssistant extends JavaPlugin implements Listener {

    public static List<FoodLocation> foodLocations = new ArrayList<>();
    public static HashMap<UUID, PlayerData> playerData = new HashMap<>();
    public static Stitch stitch;
    public static UniverseEnergyRide universeEnergyRide;
    public static List<Warp> warps = new ArrayList<>();
    public static HashMap<Integer, List<Ride>> ridePages = new HashMap<>();
    public static HashMap<Integer, List<Attraction>> attPages = new HashMap<>();
    public static Location spawn;
    public static Location hub;
    public static boolean spawnOnJoin;
    public static boolean crossServerInv;
    public static boolean resortsServer;
    public static FileConfiguration config = FileUtil.configurationYaml();
    public static FountainManager fountainManager;
    public static TeleportUtil teleportUtil;
    private WorldGuardPlugin wg;
    public static List<String> joinMessages = config.getStringList("join-messages");
    public static Map<Integer, Integer> firstJoinItems = new HashMap<>();
    public static Map<UUID, String> userCache = new HashMap<>();
    public static boolean hubServer;
    public static MagicAssistant instance;
    public static BlockChanger blockChanger;
    public static ParkSoundManager parkSoundManager;
    public static PackManager packManager;
    public static BandUtil bandUtil;
    public static RideManager rideManager;
    public static InventoryUtil inventoryUtil;
    public static ArmorStandManager armorStandManager;
    public static ItemUtil itemUtil;
    public static ShopManager shopManager;
    public static HotelManager hotelManager;
    public static QueueManager queueManager;
    public static AutographManager autographManager;
    public static StorageManager storageManager;
    public static VisibilityUtil vanishUtil;
    public static Shooter shooter = null;
    public static ChairManager chairManager;
    public static IArrowFactory chairFactory;

    public void onEnable() {
        instance = this;
        SqlUtil.initialize();
        log("Initializing Ride Manager...");
        rideManager = new RideManager();
        log("Ride Manager Initialized!");
        stitch = new Stitch();
        log("Initializing Pack Manager...");
        packManager = new PackManager();
        log("Pack Manager Initialized!");
        universeEnergyRide = new UniverseEnergyRide();
        autographManager = new AutographManager();
        log("Initializing Queue Manager...");
        queueManager = new QueueManager();
        log("Queue Manager Initialized!");
        bandUtil = new BandUtil();
        storageManager = new StorageManager();
        inventoryUtil = new InventoryUtil();
        vanishUtil = new VisibilityUtil();
        teleportUtil = new TeleportUtil();
        itemUtil = new ItemUtil();
        blockChanger = new BlockChanger();
        parkSoundManager = new ParkSoundManager();
<<<<<<< HEAD
        armorStandManager = new ArmorStandManager();
=======
        chairManager = new ChairManager(this);
        chairFactory = new ArrowFactory();
>>>>>>> 6c6d5a2d
        registerListeners();
        registerCommands();
        Bukkit.getMessenger().registerOutgoingPluginChannel(this, "BungeeCord");
        Bukkit.getMessenger().registerIncomingPluginChannel(this, "BungeeCord", new PluginMessage(this));
        saveConfig();
        FileUtil.setupConfig();
        try {
            blockChanger.initialize();
        } catch (FileNotFoundException ignored) {
            File file = FileUtil.blockchangerFile();
            try {
                file.createNewFile();
            } catch (IOException e) {
                e.printStackTrace();
            }
        }
        warps.clear();
        setupFirstJoinItems();
        log("Initializing Warps...");
        WarpUtil.refreshWarps();
        log("Warps Initialized!");
        shopManager = new ShopManager();
        log("Initializing Hotel Rooms...");
        hotelManager = new HotelManager();
        log("Hotel Rooms Initialized!");
        log("Initializing Food Locations...");
        setupFoodLocations();
        log("Food Locations Initialized!");
        log("Initializing Rides...");
        setupRides();
        log("Rides Initialized!");
        setupAttractions();
        if (config.getBoolean("show-server")) {
            // Show Ticker
            System.out.println("Starting Show Timer");
            Bukkit.getScheduler().runTaskTimer(this, new Ticker(), 1, 1);
            System.out.println("Show Timer Started!");
        }
        hub = new Location(Bukkit.getWorld(config.getString("hub.world")), config.getDouble("hub.x"),
                config.getDouble("hub.y"), config.getDouble("hub.z"), config.getInt("hub.yaw"), config.getInt("hub.pitch"));
        spawn = new Location(Bukkit.getWorld(config.getString("spawn.world")), config.getDouble("spawn.x"),
                config.getDouble("spawn.y"), config.getDouble("spawn.z"), config.getInt("spawn.yaw"),
                config.getInt("spawn.pitch"));
        spawnOnJoin = getConfig().getBoolean("spawn-on-join");
        crossServerInv = getConfig().getBoolean("transfer-inventories");
        resortsServer = MCMagicCore.getMCMagicConfig().serverName == "Resorts";
        hubServer = getConfig().getBoolean("hub-server");
        packManager.initialize();
        parkSoundManager.initialize();
        DesignStation.initialize();
        for (World world : Bukkit.getWorlds()) {
            world.setTime(0);
        }
        Bukkit.getScheduler().runTaskTimer(this, new WatchTask(), (System.currentTimeMillis() -
                ((System.currentTimeMillis() / 1000) * 1000)) / 50, 20L);
    }

    private void log(String s) {
        getLogger().info(s);
    }

    public void onDisable() {
        for (Player tp : Bukkit.getOnlinePlayers()) {
            tp.kickPlayer(Bukkit.getShutdownMessage());
        }
        hotelManager.serverStop();
        warps.clear();
        chairManager.emptyAllData();
        for (World world : Bukkit.getWorlds()) {
            for (Entity e : world.getEntities()) {
                if (e instanceof Cart) {
                    ((Cart) e).die();
                }
            }
        }
    }

    public static MagicAssistant getInstance() {
        return instance;
    }

    public static List<Warp> getWarps() {
        return new ArrayList<>(warps);
    }

    public static void clearWarps() {
        warps.clear();
    }

    public void setupFirstJoinItems() {
        firstJoinItems.clear();
        FileConfiguration config = getConfig();
        for (String s : config.getStringList("first-join-items")) {
            String[] items = s.split(" ");
            try {
                firstJoinItems.put(Integer.parseInt(items[0]),
                        Integer.parseInt(items[1]));
            } catch (NumberFormatException ignored) {
            }
        }
    }

    public void setHub(Location loc) {
        hub = loc;
        config.set("hub.x", loc.getX());
        config.set("hub.y", loc.getY());
        config.set("hub.z", loc.getZ());
        config.set("hub.yaw", loc.getYaw());
        config.set("hub.pitch", loc.getPitch());
        config.set("hub.world", loc.getWorld().getName());
        try {
            config.save(FileUtil.configurationFile());
        } catch (IOException e) {
            e.printStackTrace();
        }
    }

    public WorldGuardPlugin getWG() {
        return wg;
    }

    public static PlayerData getPlayerData(UUID uuid) {
        return playerData.get(uuid);
    }

    public void setupFoodLocations() {
        foodLocations.clear();
        YamlConfiguration config = FileUtil.menusYaml();
        List<String> locations = config.getStringList("food-names");
        for (String location : locations) {
            String name = config
                    .getString("food." + location + ".name");
            String warp = config
                    .getString("food." + location + ".warp");
            int type = config.getInt("food." + location + ".type");
            byte data;
            if (config.contains("food." + location + ".data")) {
                data = (byte) config.getInt("food." + location
                        + ".data");
            } else {
                data = 0;
            }
            FoodLocation loc = new FoodLocation(name, warp, type, data);
            foodLocations.add(loc);
        }
    }

    public void setupRides() {
        ridePages.clear();
        YamlConfiguration config = FileUtil.menusYaml();
        List<String> locations = config.getStringList("ride-names");
        List<Ride> rides = new ArrayList<>();
        for (String location : locations) {
            String name = config
                    .getString("ride." + location + ".name");
            String warp = config
                    .getString("ride." + location + ".warp");
            int type = config.getInt("ride." + location + ".type");
            byte data;
            if (config.contains("ride." + location + ".data")) {
                data = (byte) config.getInt("ride." + location
                        + ".data");
            } else {
                data = 0;
            }
            Ride ride = new Ride(name, warp, type, data);
            rides.add(ride);
        }
        int pages;
        if (locations.isEmpty()) {
            pages = 1;
        } else {
            pages = ((int) Math.ceil(locations.size() / 21)) + 1;
        }
        if (pages > 1) {
            int i = 1;
            int i2 = 1;
            for (Ride ride : rides) {
                if (i2 >= 22) {
                    i++;
                    i2 = 1;
                }
                if (i2 == 1) {
                    ridePages.put(i, new ArrayList<Ride>());
                    ridePages.get(i).add(ride);
                } else {
                    ridePages.get(i).add(ride);
                }
                i2++;
            }
        } else {
            ridePages.put(1, rides);
        }
    }

    private void setupAttractions() {
        YamlConfiguration config = FileUtil.menusYaml();
        List<String> locations = config.getStringList("attraction-names");
        List<Attraction> attractions = new ArrayList<>();
        for (String location : locations) {
            String name = config
                    .getString("attraction." + location + ".name");
            String warp = config
                    .getString("attraction." + location + ".warp");
            int type = config.getInt("attraction." + location + ".type");
            byte data;
            if (config.contains("attraction." + location + ".data")) {
                data = (byte) config.getInt("attraction." + location
                        + ".data");
            } else {
                data = 0;
            }
            Attraction att = new Attraction(name, warp, type, data);
            attractions.add(att);
        }
        int pages;
        if (locations.isEmpty()) {
            pages = 1;
        } else {
            pages = ((int) Math.ceil(locations.size() / 21)) + 1;
        }
        attPages.clear();
        if (pages > 1) {
            int i = 1;
            int i2 = 1;
            for (Attraction att : attractions) {
                if (i2 >= 22) {
                    i++;
                    i2 = 1;
                }
                if (i2 == 1) {
                    attPages.put(i, new ArrayList<Attraction>());
                    attPages.get(i).add(att);
                } else {
                    attPages.get(i).add(att);
                }
                i2++;
            }
        } else {
            attPages.put(1, attractions);
        }
    }

    public static Ride getRide(String name) {
        for (Map.Entry<Integer, List<Ride>> rides : ridePages.entrySet()) {
            for (Ride ride : rides.getValue()) {
                if (ChatColor.stripColor(ChatColor.translateAlternateColorCodes('&', ride.getDisplayName())).equals(name)) {
                    return ride;
                }
            }
        }
        return null;
    }

    public static Attraction getAttraction(String name) {
        for (Map.Entry<Integer, List<Attraction>> attractions : attPages.entrySet()) {
            for (Attraction ride : attractions.getValue()) {
                if (ChatColor.stripColor(ChatColor.translateAlternateColorCodes('&', ride.getDisplayName())).equals(name)) {
                    return ride;
                }
            }
        }
        return null;
    }

    public static void removeWarp(Warp warp) {
        warps.remove(warp);
    }

    public static void addWarp(Warp warp) {
        warps.add(warp);
    }

    public void registerCommands() {
        Commandmagic magic = new Commandmagic();
        getCommand("autograph").setExecutor(new Commandautograph());
        getCommand("autograph").setAliases(Arrays.asList("a", "auto"));
        getCommand("back").setExecutor(new Commandback());
        getCommand("bc").setExecutor(new Commandbc());
        getCommand("build").setExecutor(new Commandbuild());
        getCommand("day").setExecutor(new Commandday());
        getCommand("delay").setExecutor(new Commanddelay());
        getCommand("delwarp").setExecutor(new Commanddelwarp());
        getCommand("enderchest").setExecutor(new Commandenderchest());
        getCommand("fly").setExecutor(new Commandfly());
        getCommand("give").setExecutor(new Commandgive());
        getCommand("head").setExecutor(new Commandhead());
        getCommand("heal").setExecutor(new Commandheal());
        getCommand("helpop").setExecutor(new Commandhelpop());
        getCommand("helpop").setAliases(Collections.singletonList("ac"));
        getCommand("hub").setExecutor(new Commandhub());
        getCommand("invsee").setExecutor(new Commandinvsee());
        getCommand("item").setExecutor(new Commanditem());
        getCommand("item").setAliases(Collections.singletonList("i"));
        getCommand("magic").setExecutor(magic);
        getCommand("mb").setExecutor(new Commandmb());
        getCommand("more").setExecutor(new Commandmore());
        getCommand("msg").setExecutor(new Commandmsg());
        getCommand("msg").setAliases(Arrays.asList("tell", "t", "w", "whisper", "m"));
        getCommand("nearby").setExecutor(new Commandnearby());
        getCommand("night").setExecutor(new Commandnight());
        getCommand("noon").setExecutor(new Commandnoon());
        getCommand("nv").setExecutor(new Commandnv());
        getCommand("pack").setExecutor(new Commandpack());
        getCommand("ptime").setExecutor(new Commandptime());
        getCommand("pweather").setExecutor(new Commandpweather());
        getCommand("sethub").setExecutor(new Commandsethub());
        getCommand("setspawn").setExecutor(new Commandsetspawn());
        getCommand("setwarp").setExecutor(new Commandsetwarp());
        getCommand("sign").setExecutor(new Commandsign());
        getCommand("sign").setAliases(Collections.singletonList("s"));
        getCommand("smite").setExecutor(new Commandsmite());
        getCommand("spawn").setExecutor(new Commandspawn());
        getCommand("top").setExecutor(new Commandtop());
        getCommand("tp").setExecutor(new Commandtp());
        getCommand("uwarp").setExecutor(new Commanduwarp());
        getCommand("vanish").setExecutor(new Commandvanish());
        getCommand("vanish").setAliases(Collections.singletonList("v"));
        getCommand("warp").setExecutor(new Commandwarp());
        getCommand("wrl").setExecutor(new Commandwrl());
        Bukkit.getPluginManager().registerEvents(magic, this);
    }

    public void registerListeners() {
        PluginManager pm = getServer().getPluginManager();
        pm.registerEvents(this, this);
        pm.registerEvents(new ChatListener(), this);
        pm.registerEvents(new PlayerJoinAndLeave(), this);
        pm.registerEvents(new SignChange(), this);
        pm.registerEvents(new ChunkUnload(), this);
        pm.registerEvents(new BlockEdit(), this);
        pm.registerEvents(new InventoryClick(), this);
        pm.registerEvents(new PlayerGameModeChange(), this);
        pm.registerEvents(new FoodLevel(), this);
        pm.registerEvents(new PlayerDropItem(), this);
        pm.registerEvents(stitch, this);
        pm.registerEvents(new PlayerInteract(), this);
        pm.registerEvents(new EntityDamage(), this);
        pm.registerEvents(blockChanger, this);
        pm.registerEvents(packManager, this);
        pm.registerEvents(new InventoryOpen(), this);
        fountainManager = new FountainManager();
        pm.registerEvents(fountainManager, this);
        pm.registerEvents(new PlayerCloseInventory(), this);
        pm.registerEvents(new ChairListener(), this);
        //pm.registerEvents(rideManager, this);
        if (getConfig().getBoolean("shooter-enabled")) {
            shooter = new Shooter(this);
            pm.registerEvents(shooter, this);
            MessageTimer.start();
        }
    }
}<|MERGE_RESOLUTION|>--- conflicted
+++ resolved
@@ -111,12 +111,9 @@
         itemUtil = new ItemUtil();
         blockChanger = new BlockChanger();
         parkSoundManager = new ParkSoundManager();
-<<<<<<< HEAD
         armorStandManager = new ArmorStandManager();
-=======
         chairManager = new ChairManager(this);
         chairFactory = new ArrowFactory();
->>>>>>> 6c6d5a2d
         registerListeners();
         registerCommands();
         Bukkit.getMessenger().registerOutgoingPluginChannel(this, "BungeeCord");
