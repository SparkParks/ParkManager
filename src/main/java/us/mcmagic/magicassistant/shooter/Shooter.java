package us.mcmagic.magicassistant.shooter;

import org.bukkit.*;
import org.bukkit.entity.Player;
import org.bukkit.entity.Projectile;
import org.bukkit.entity.Snowball;
import org.bukkit.event.EventHandler;
import org.bukkit.event.Listener;
import org.bukkit.event.block.Action;
import org.bukkit.event.entity.ProjectileHitEvent;
import org.bukkit.event.inventory.InventoryClickEvent;
import org.bukkit.event.player.PlayerDropItemEvent;
import org.bukkit.event.player.PlayerInteractEvent;
import org.bukkit.event.player.PlayerJoinEvent;
import org.bukkit.inventory.ItemStack;
import us.mcmagic.magicassistant.MagicAssistant;

/**
 * Created by Jacob on 1/18/15.
 */
@SuppressWarnings("deprecation")
public class Shooter implements Listener {
    private ItemStack stack;
    public MagicAssistant pl;

    public Shooter(MagicAssistant instance) {
        pl = instance;

    }

    @EventHandler
    public void onInventoryClick(InventoryClickEvent event) {
        if (event.getCurrentItem().equals(this.stack))
            event.setCancelled(true);
    }

    @EventHandler
    public void onPlayerDropItem(PlayerDropItemEvent e) {
        if (e.getItemDrop().getItemStack().equals(this.stack)) {
            e.setCancelled(true);
        }
    }

    @EventHandler
    public void onPlayerJoin(PlayerJoinEvent e) {
        Player player = e.getPlayer();
        player.getInventory().removeItem(this.stack);
        player.setLevel(0);
    }

    @EventHandler
    public void onPlayerInteract(PlayerInteractEvent e) {
        if (e.getAction() == Action.PHYSICAL) {
            return;
        }
        if (e.getPlayer().getItemInHand().equals(this.stack)) {
            e.setCancelled(true);
            e.getPlayer().launchProjectile(Snowball.class);
        }
    }

    @EventHandler
    public void onProjectileHit(ProjectileHitEvent event) {
        Projectile projectile = event.getEntity();
        if (((projectile instanceof Snowball)) && ((projectile.getShooter() instanceof Player))) {
            Snowball snowball = (Snowball) projectile;
            Player player = (Player) projectile.getShooter();
            final Location loc = projectile.getLocation().add(projectile.getVelocity().normalize());
<<<<<<< HEAD

=======
            if (loc.getBlock().getType() == Material.DIAMOND_BLOCK) {
                if ((snowball.getShooter() instanceof Player)) {
                    ((Player) snowball.getShooter()).playSound(snowball.getLocation(), Sound.NOTE_PLING, 10.0F, 1.0F);
                }
>>>>>>> 0553bb0c

            if ((snowball.getShooter() instanceof Player)) {
                ((Player) snowball.getShooter()).playSound(snowball.getLocation(), Sound.NOTE_PLING, 10.0F, 1.0F);
            }
            final int amount = getPoint(loc.getBlock().getType());
            player.setLevel(player.getLevel() + amount);
            if (amount > 0) {
                player.sendMessage(ChatColor.BLUE + "+" + amount);
                loc.getBlock().setType(Material.REDSTONE_BLOCK);
                Bukkit.getScheduler().runTaskLater(pl, new Runnable() {
                    public void run() {
                        loc.getBlock().setType(getMaterial(amount));
                    }
                }, 100L);
            }

        }
    }

<<<<<<< HEAD
    public int getPoint(Material type) {
        switch (type) {
            case GOLD_BLOCK:
                return 1;
            case DIAMOND_BLOCK:
                return 5;
            case EMERALD_BLOCK:
                return 100;
            default:
                return 0;

=======
    @EventHandler
    public void onProjectileHit1(ProjectileHitEvent event) {
        Projectile projectile = event.getEntity();
        if (((projectile instanceof Snowball)) && ((projectile.getShooter() instanceof Player))) {
            Snowball snowball = (Snowball) projectile;
            Player player = (Player) projectile.getShooter();
            final Location loc = projectile.getLocation().add(projectile.getVelocity().normalize());
            if ((loc.getBlock().getType() == Material.EMERALD_BLOCK) &&
                    ((snowball.getShooter() instanceof Player))) {
                ((Player) snowball.getShooter()).playSound(snowball.getLocation(), Sound.NOTE_PLING, 10.0F, 1.3F);
>>>>>>> 0553bb0c

        }
    }

    public Material getMaterial(int amount) {
        switch (amount) {
            case 1:
                return Material.GOLD_BLOCK;
            case 5:
                return Material.DIAMOND_BLOCK;
            case 100:
                return Material.EMERALD_BLOCK;
            default:
                return Material.AIR;
        }
    }

}
<|MERGE_RESOLUTION|>--- conflicted
+++ resolved
@@ -29,27 +29,27 @@
     }
 
     @EventHandler
-    public void onInventoryClick(InventoryClickEvent event) {
+    public void oninventoryclick(InventoryClickEvent event) {
         if (event.getCurrentItem().equals(this.stack))
             event.setCancelled(true);
     }
 
     @EventHandler
-    public void onPlayerDropItem(PlayerDropItemEvent e) {
+    public void onDrop(PlayerDropItemEvent e) {
         if (e.getItemDrop().getItemStack().equals(this.stack)) {
             e.setCancelled(true);
         }
     }
 
     @EventHandler
-    public void onPlayerJoin(PlayerJoinEvent e) {
+    public void onJoin(PlayerJoinEvent e) {
         Player player = e.getPlayer();
         player.getInventory().removeItem(this.stack);
         player.setLevel(0);
     }
 
     @EventHandler
-    public void onPlayerInteract(PlayerInteractEvent e) {
+    public void onInteract(PlayerInteractEvent e) {
         if (e.getAction() == Action.PHYSICAL) {
             return;
         }
@@ -66,46 +66,25 @@
             Snowball snowball = (Snowball) projectile;
             Player player = (Player) projectile.getShooter();
             final Location loc = projectile.getLocation().add(projectile.getVelocity().normalize());
-<<<<<<< HEAD
 
-=======
             if (loc.getBlock().getType() == Material.DIAMOND_BLOCK) {
                 if ((snowball.getShooter() instanceof Player)) {
                     ((Player) snowball.getShooter()).playSound(snowball.getLocation(), Sound.NOTE_PLING, 10.0F, 1.0F);
                 }
->>>>>>> 0553bb0c
 
-            if ((snowball.getShooter() instanceof Player)) {
-                ((Player) snowball.getShooter()).playSound(snowball.getLocation(), Sound.NOTE_PLING, 10.0F, 1.0F);
-            }
-            final int amount = getPoint(loc.getBlock().getType());
-            player.setLevel(player.getLevel() + amount);
-            if (amount > 0) {
-                player.sendMessage(ChatColor.BLUE + "+" + amount);
+                player.setLevel(player.getLevel() + 1);
+                player.sendMessage(ChatColor.BLUE + "+1");
                 loc.getBlock().setType(Material.REDSTONE_BLOCK);
                 Bukkit.getScheduler().runTaskLater(pl, new Runnable() {
                     public void run() {
-                        loc.getBlock().setType(getMaterial(amount));
+                        loc.getBlock().setType(Material.DIAMOND_BLOCK);
                     }
-                }, 100L);
+                }
+                        , 100L);
             }
-
         }
     }
 
-<<<<<<< HEAD
-    public int getPoint(Material type) {
-        switch (type) {
-            case GOLD_BLOCK:
-                return 1;
-            case DIAMOND_BLOCK:
-                return 5;
-            case EMERALD_BLOCK:
-                return 100;
-            default:
-                return 0;
-
-=======
     @EventHandler
     public void onProjectileHit1(ProjectileHitEvent event) {
         Projectile projectile = event.getEntity();
@@ -113,25 +92,46 @@
             Snowball snowball = (Snowball) projectile;
             Player player = (Player) projectile.getShooter();
             final Location loc = projectile.getLocation().add(projectile.getVelocity().normalize());
+
             if ((loc.getBlock().getType() == Material.EMERALD_BLOCK) &&
                     ((snowball.getShooter() instanceof Player))) {
                 ((Player) snowball.getShooter()).playSound(snowball.getLocation(), Sound.NOTE_PLING, 10.0F, 1.3F);
->>>>>>> 0553bb0c
 
+                player.setLevel(player.getLevel() + 5);
+                player.sendMessage(ChatColor.BLUE + "+5");
+                loc.getBlock().setType(Material.REDSTONE_BLOCK);
+                Bukkit.getScheduler().runTaskLater(pl, new Runnable() {
+                    public void run() {
+                        loc.getBlock().setType(Material.EMERALD_BLOCK);
+                    }
+                }
+                        , 200L);
+            }
         }
     }
 
-    public Material getMaterial(int amount) {
-        switch (amount) {
-            case 1:
-                return Material.GOLD_BLOCK;
-            case 5:
-                return Material.DIAMOND_BLOCK;
-            case 100:
-                return Material.EMERALD_BLOCK;
-            default:
-                return Material.AIR;
+    @EventHandler
+    public void onProjectileHit2(ProjectileHitEvent event) {
+        Projectile projectile = event.getEntity();
+        if (((projectile instanceof Snowball)) && ((projectile.getShooter() instanceof Player))) {
+            Snowball snowball = (Snowball) projectile;
+            Player player = (Player) projectile.getShooter();
+            final Location loc = projectile.getLocation().add(projectile.getVelocity().normalize());
+
+            if ((loc.getBlock().getType() == Material.HUGE_MUSHROOM_1) &&
+                    ((snowball.getShooter() instanceof Player))) {
+                ((Player) snowball.getShooter()).playSound(snowball.getLocation(), Sound.NOTE_PLING, 10.0F, 1.6F);
+
+                player.setLevel(player.getLevel() + 100);
+                player.sendMessage(ChatColor.BLUE + "+100");
+                loc.getBlock().setType(Material.REDSTONE_BLOCK);
+                Bukkit.getScheduler().runTaskLater(pl, new Runnable() {
+                    public void run() {
+                        loc.getBlock().setType(Material.HUGE_MUSHROOM_1);
+                    }
+                }
+                        , 300L);
+            }
         }
     }
-
 }
