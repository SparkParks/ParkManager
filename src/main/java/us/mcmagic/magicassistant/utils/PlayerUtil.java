package us.mcmagic.magicassistant.utils;

import org.bukkit.Bukkit;
import org.bukkit.OfflinePlayer;
import org.bukkit.entity.Player;

<<<<<<< HEAD
import java.io.InvalidClassException;
import java.util.ArrayList;
import java.util.Collection;
import java.util.List;
import java.util.UUID;
=======
>>>>>>> ddf36c20

public class PlayerUtil {

    public static Player findPlayer(String name) {
        for (Player tp : Bukkit.getOnlinePlayers()) {
            if (tp.getName().toLowerCase().contains(name.toLowerCase())) {
                return tp;
            }
        }
        return null;
    }

<<<<<<< HEAD
    public static Player[] onlinePlayers() {
        try {
            Object rawPlayerList = (Bukkit.class.getMethod("getOnlinePlayers", null).invoke(null, null));
            if (rawPlayerList instanceof Player[]) {
                return (Player[]) rawPlayerList;
            } else if (rawPlayerList instanceof Collection) {
                Collection<? extends Player> playerList = (Collection<? extends Player>) rawPlayerList;
                Player[] players = new Player[playerList.size()];
                int i = 0;
                for (Object p : playerList) {
                    players[i] = (Player) p;
                    i++;
                }
                return players;
            } else {
                throw new InvalidClassException("The return object type was neither Player[] nor Collection");
            }
        } catch (Exception ex) {
            Bukkit.getLogger().severe("Exception occured in MagicAssistant:PlayerUtil.onlinePlayers()");
            Bukkit.getLogger().severe(ex.getClass().getSimpleName() + ": " + ex.getMessage());
            ex.printStackTrace();
            return new Player[0];
        }
    }
=======
>>>>>>> ddf36c20

    public static Player randomPlayer() {
        return Bukkit.getOnlinePlayers().iterator().next();
    }

    public static String getNameFromUUID(String uuid) {
        for (Player p : onlinePlayers()) {
            if (p.getUniqueId().toString().equalsIgnoreCase(uuid)) {
                return p.getName();
            }
        }
        try {
            return Bukkit.getOfflinePlayer(UUID.fromString(uuid)).getName();
        } catch (Exception ex) {
            return null;
        }
    }

    public static String getUUIDFromName(String name) {
        for (Player p : onlinePlayers()) {
            if (p.getName().equalsIgnoreCase(name)) {
                return p.getUniqueId().toString();
            }
        }
        for (OfflinePlayer p : Bukkit.getOfflinePlayers()) {
            if (p.getName().equalsIgnoreCase(name)) {
                return p.getUniqueId().toString();
            }
        }
        return null;
    }
}<|MERGE_RESOLUTION|>--- conflicted
+++ resolved
@@ -4,14 +4,11 @@
 import org.bukkit.OfflinePlayer;
 import org.bukkit.entity.Player;
 
-<<<<<<< HEAD
 import java.io.InvalidClassException;
 import java.util.ArrayList;
 import java.util.Collection;
 import java.util.List;
 import java.util.UUID;
-=======
->>>>>>> ddf36c20
 
 public class PlayerUtil {
 
@@ -24,7 +21,6 @@
         return null;
     }
 
-<<<<<<< HEAD
     public static Player[] onlinePlayers() {
         try {
             Object rawPlayerList = (Bukkit.class.getMethod("getOnlinePlayers", null).invoke(null, null));
@@ -49,8 +45,6 @@
             return new Player[0];
         }
     }
-=======
->>>>>>> ddf36c20
 
     public static Player randomPlayer() {
         return Bukkit.getOnlinePlayers().iterator().next();
