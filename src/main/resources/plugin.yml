--- conflicted
+++ resolved
@@ -168,7 +168,6 @@
       description: Update the player's inventory
       permission: mcmagic.mb
       permission-message: §4Only Cast Members can use this command!
-<<<<<<< HEAD
    hrl:
       description: Reload hotel rooms
       permission: mcmagic.hotel.reload
@@ -177,7 +176,5 @@
       description: Perform various hotel-related actions
       permission: mcmagic.hotel
       permission-message: Â§4Only Staff Members can use this command!
-=======
    autograph:
-      description: Autograph Command
->>>>>>> ddf36c20
+      description: Autograph Command